--- conflicted
+++ resolved
@@ -4,12 +4,7 @@
         jcenter()
     }
 }
-<<<<<<< HEAD
 include ':sample-app', ':sample-app-compose', ':livekit-android-sdk'
 rootProject.name='livekit-android'
 include ':sample-app-common'
-=======
-include ':sample-app', ':livekit-android-sdk'
-rootProject.name='livekit-android'
-include ':livekit-lint'
->>>>>>> 625bc5a9
+include ':livekit-lint'